--- conflicted
+++ resolved
@@ -1,13 +1,7 @@
 //Core deps
-<<<<<<< HEAD
-val amazonV = "2.15.42"
+val amazonV = "2.15.50"
 val catsV = "2.3.1"
 val catsEffectV = "2.3.1"
-=======
-val amazonV = "2.15.50"
-val catsV = "2.3.0"
-val catsEffectV = "2.3.0"
->>>>>>> f6149cad
 val fs2V = "2.4.6"
 val log4catsV = "1.1.1"
 val refinedV = "0.9.19"
