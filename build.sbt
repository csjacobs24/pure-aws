//Core deps
val amazonV = "2.17.143"
val catsV = "2.7.0"
val catsEffectV = "3.3.12"
val fs2V = "3.2.7"
val log4catsV = "1.2.0"
val refinedV = "0.9.29"
val collectionCompatV = "2.6.0"

val catsCore = "org.typelevel" %% "cats-core" % catsV
val catsEffect = "org.typelevel" %% "cats-effect-std" % catsEffectV
val fs2Core = "co.fs2" %% "fs2-core" % fs2V
val fs2Io = "co.fs2" %% "fs2-io" % fs2V
val fs2ReactiveStreams = "co.fs2" %% "fs2-reactive-streams" % fs2V
val awsSdkCore = "software.amazon.awssdk" % "sdk-core" % amazonV
val awsSQS = "software.amazon.awssdk" % "sqs" % amazonV
val awsS3 = "software.amazon.awssdk" % "s3" % amazonV
val refined = "eu.timepit" %% "refined" % refinedV
val collectionCompat =
  "org.scala-lang.modules" %% "scala-collection-compat" % collectionCompatV

//Test/build deps
val munitV = "0.7.29"
val munitCatsEffectV = "1.0.7"
<<<<<<< HEAD
val scalaCheckV = "1.15.4"
val scalaCheckEffectV = "1.0.4"
=======
val scalaCheckV = "1.16.0"
val scalaCheckEffectV = "1.0.3"
>>>>>>> 8ea45c21

val catsEffectLaws =
  "org.typelevel" %% "cats-effect-laws" % catsEffectV % "test"
val log4catsTesting =
  "io.chrisdavenport" %% "log4cats-testing" % log4catsV % "test"
val munitCatsEffect = "org.typelevel" %% "munit-cats-effect-3" % munitCatsEffectV % "test"
val munitScalacheck = "org.scalameta" %% "munit-scalacheck" % munitV
val scalaCheck = "org.scalacheck" %% "scalacheck" % scalaCheckV % "test"
val scalaCheckEffect = "org.typelevel" %% "scalacheck-effect-munit" % scalaCheckEffectV % "test"

//Scala versions supported
val scala213 = "2.13.6"
val scala212 = "2.12.13"
val scala3 = "3.1.1"

// Project setup
inThisBuild(
  List(
    organization := "com.rewardsnetwork",
    developers := List(
      Developer("sloshy", "Ryan Peters", "me@rpeters.dev", url("https://github.com/sloshy"))
    ),
    homepage := Some(url("https://github.com/rewards-network/pure-aws")),
    licenses := List("Apache-2.0" -> url("http://www.apache.org/licenses/LICENSE-2.0")),
    githubWorkflowJavaVersions := Seq(JavaSpec.temurin("11")),
    githubWorkflowTargetTags ++= Seq("v*"),
    githubWorkflowPublishTargetBranches := Seq(RefPredicate.StartsWith(Ref.Tag("v"))),
    githubWorkflowPublish := Seq(
      WorkflowStep.Sbt(
        List("ci-release"),
        env = Map(
          "PGP_PASSPHRASE" -> "${{ secrets.PGP_PASSPHRASE }}",
          "PGP_SECRET" -> "${{ secrets.PGP_SECRET }}",
          "SONATYPE_PASSWORD" -> "${{ secrets.SONATYPE_PASSWORD }}",
          "SONATYPE_USERNAME" -> "${{ secrets.SONATYPE_USERNAME }}"
        )
      )
    ),
    scalaVersion := scala213,
    crossScalaVersions := Seq(scala3, scala213, scala212)
  )
)

lazy val root = (project in file("."))
  .settings(
    publish / skip := true
  )
  .aggregate(core, sqs, sqsRefined, s3, s3Testing)

lazy val core = (project in file("modules/core"))
  .settings(
    name := "pure-aws-core",
    libraryDependencies ++= Seq(
      awsSdkCore,
      catsCore,
      catsEffect,
      collectionCompat,
      fs2Core,
      fs2ReactiveStreams,
      // Test deps
      munitCatsEffect,
      munitScalacheck,
      scalaCheck,
      scalaCheckEffect
    )
  )

lazy val sqs = (project in file("modules/sqs"))
  .settings(
    name := "pure-aws-sqs",
    libraryDependencies ++= Seq(
      // Core deps
      awsSQS,
      // Test deps
      catsEffectLaws
    )
  )
  .dependsOn(core % "compile->compile;test->test")

lazy val sqsRefined = (project in file("modules/sqs-refined"))
  .settings(
    name := "pure-aws-sqs-refined",
    libraryDependencies ++= Seq(
      refined
    ),
    Compile / unmanagedSourceDirectories ++= {
      def dir(s: String) = baseDirectory.value / "src" / "main" / s"scala$s"

      if (scalaVersion.value.startsWith("2.13")) List(dir("-2.13+"))
      else if (scalaVersion.value.startsWith("3")) List(dir("-2.13+"))
      else Nil
    }
  )
  .dependsOn(sqs % "compile->compile;test->test")

lazy val s3 = (project in file("modules/s3"))
  .settings(
    name := "pure-aws-s3",
    libraryDependencies ++= Seq(
      // Core deps
      awsS3,
      fs2Io,
      // Test deps
      catsEffectLaws
    ),
    Compile / doc / sources := {
      if (scalaVersion.value.startsWith("3")) Nil
      else (Compile / doc / sources).value
    }
  )
  .dependsOn(core % "compile->compile;test->test")

lazy val s3Testing = (project in file("modules/s3-testing"))
  .settings(
    name := "pure-aws-s3-testing"
  )
  .dependsOn(s3 % "compile->compile;test->test")<|MERGE_RESOLUTION|>--- conflicted
+++ resolved
@@ -22,13 +22,8 @@
 //Test/build deps
 val munitV = "0.7.29"
 val munitCatsEffectV = "1.0.7"
-<<<<<<< HEAD
-val scalaCheckV = "1.15.4"
+val scalaCheckV = "1.16.0"
 val scalaCheckEffectV = "1.0.4"
-=======
-val scalaCheckV = "1.16.0"
-val scalaCheckEffectV = "1.0.3"
->>>>>>> 8ea45c21
 
 val catsEffectLaws =
   "org.typelevel" %% "cats-effect-laws" % catsEffectV % "test"
